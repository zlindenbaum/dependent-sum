<<<<<<< HEAD
{-# LANGUAGE ConstraintKinds #-}
{-# LANGUAGE ExistentialQuantification, GADTs #-}
{-# LANGUAGE DeriveDataTypeable #-}
=======
{-# LANGUAGE ExistentialQuantification #-}
>>>>>>> 3413eaa3
{-# LANGUAGE FlexibleContexts #-}
{-# LANGUAGE FlexibleInstances #-}
{-# LANGUAGE GADTs #-}
{-# LANGUAGE MultiParamTypeClasses #-}
{-# LANGUAGE PolyKinds #-}
<<<<<<< HEAD
{-# LANGUAGE ScopedTypeVariables #-}
{-# LANGUAGE UndecidableSuperClasses #-}
{-# LANGUAGE TypeApplications #-}
=======
{-# LANGUAGE Safe #-}
{-# LANGUAGE TypeOperators #-}
{-# LANGUAGE UndecidableInstances #-}
>>>>>>> 3413eaa3
module Data.Dependent.Sum where

import Control.Applicative

<<<<<<< HEAD
import Data.Constraint.Extras
import Data.Type.Equality ((:~:) (..))
import Data.Typeable (Typeable)

=======
>>>>>>> 3413eaa3
import Data.GADT.Show
import Data.GADT.Compare

import Data.Maybe (fromMaybe)

-- |A basic dependent sum type; the first component is a tag that specifies
-- the type of the second;  for example, think of a GADT such as:
--
-- > data Tag a where
-- >    AString :: Tag String
-- >    AnInt   :: Tag Int
--
-- Then, we have the following valid expressions of type @Applicative f => DSum Tag f@:
--
-- > AString ==> "hello!"
-- > AnInt   ==> 42
--
-- And we can write functions that consume @DSum Tag f@ values by matching,
-- such as:
--
-- > toString :: DSum Tag Identity -> String
-- > toString (AString :=> Identity str) = str
-- > toString (AnInt   :=> Identity int) = show int
--
-- By analogy to the (key => value) construction for dictionary entries in
-- many dynamic languages, we use (key :=> value) as the constructor for
-- dependent sums.  The :=> and ==> operators have very low precedence and
-- bind to the right, so if the @Tag@ GADT is extended with an additional
-- constructor @Rec :: Tag (DSum Tag Identity)@, then @Rec ==> AnInt ==> 3 + 4@
-- is parsed as would be expected (@Rec ==> (AnInt ==> (3 + 4))@) and has type
-- @DSum Identity Tag@.  Its precedence is just above that of '$', so
-- @foo bar $ AString ==> "eep"@ is equivalent to @foo bar (AString ==> "eep")@.
data DSum tag f = forall a. !(tag a) :=> f a

infixr 1 :=>, ==>

(==>) :: Applicative f => tag a -> a -> DSum tag f
k ==> v = k :=> pure v

<<<<<<< HEAD
instance forall tag f. (GShow tag, Has' Show tag f) => Show (DSum tag f) where
=======
-- |In order to make a 'Show' instance for @DSum tag f@, @tag@ must be able
-- to show itself as well as any value of the tagged type.  'GShow' together
-- with this class provides the interface by which it can do so.
--
-- @ShowTag tag f => t@ is conceptually equivalent to something like this
-- imaginary syntax:  @(forall a. Inhabited (tag a) => Show (f a)) => t@,
-- where 'Inhabited' is an imaginary predicate that characterizes 
-- non-empty types, and 'f' and 'a' do not occur free in 't'.
--
-- The @Tag@ example type introduced in the 'DSum' section could be given the
-- following instances, among others:
-- 
-- > instance GShow Tag where
-- >     gshowsPrec _p AString = showString "AString"
-- >     gshowsPrec _p AnInt   = showString "AnInt"
-- > instance ShowTag Tag [] where
-- >     showTaggedPrec AString = showsPrec
-- >     showTaggedPrec AnInt   = showsPrec
-- 
class GShow tag => ShowTag tag f where
    -- |Given a value of type @tag a@, return the 'showsPrec' function for 
    -- the type @f a@.
    showTaggedPrec :: tag a -> Int -> f a -> ShowS

instance Show (f a) => ShowTag ((:~:) a) f where
    showTaggedPrec Refl = showsPrec

-- This instance is questionable.  It works, but is pretty useless.
instance Show (f a) => ShowTag (GOrdering a) f where
    showTaggedPrec GEQ = showsPrec
    showTaggedPrec _   = \p _ -> showParen (p > 10)
        ( showString "error "
        . shows "type information lost into the mists of oblivion"
        )

instance ShowTag tag f => Show (DSum tag f) where
>>>>>>> 3413eaa3
    showsPrec p (tag :=> value) = showParen (p >= 10)
        ( gshowsPrec 0 tag
        . showString " :=> "
        . has' @Show @f tag (showsPrec 1 value)
        )

instance forall tag f. (GRead tag, Has' Read tag f) => Read (DSum tag f) where
    readsPrec p = readParen (p > 1) $ \s ->
        concat
            [ getGReadResult withTag $ \tag ->
                [ (tag :=> val, rest'')
                | (val, rest'') <- has' @Read @f tag (readsPrec 1 rest')
                ]
            | (withTag, rest) <- greadsPrec p s
            , let (con, rest') = splitAt 5 rest
            , con == " :=> "
            ]

instance forall tag f. (GEq tag, Has' Eq tag f) => Eq (DSum tag f) where
    (t1 :=> x1) == (t2 :=> x2)  = fromMaybe False $ do
        Refl <- geq t1 t2
        return $ has' @Eq @f t1 (x1 == x2)

instance forall tag f. (GCompare tag, Has' Eq tag f, Has' Ord tag f) => Ord (DSum tag f) where
    compare (t1 :=> x1) (t2 :=> x2)  = case gcompare t1 t2 of
        GLT -> LT
        GGT -> GT
        GEQ -> has' @Ord @f t1 (x1 `compare` x2)<|MERGE_RESOLUTION|>--- conflicted
+++ resolved
@@ -1,35 +1,23 @@
-<<<<<<< HEAD
 {-# LANGUAGE ConstraintKinds #-}
-{-# LANGUAGE ExistentialQuantification, GADTs #-}
-{-# LANGUAGE DeriveDataTypeable #-}
-=======
 {-# LANGUAGE ExistentialQuantification #-}
->>>>>>> 3413eaa3
 {-# LANGUAGE FlexibleContexts #-}
 {-# LANGUAGE FlexibleInstances #-}
 {-# LANGUAGE GADTs #-}
 {-# LANGUAGE MultiParamTypeClasses #-}
 {-# LANGUAGE PolyKinds #-}
-<<<<<<< HEAD
+{-# LANGUAGE Safe #-}
 {-# LANGUAGE ScopedTypeVariables #-}
-{-# LANGUAGE UndecidableSuperClasses #-}
 {-# LANGUAGE TypeApplications #-}
-=======
-{-# LANGUAGE Safe #-}
 {-# LANGUAGE TypeOperators #-}
 {-# LANGUAGE UndecidableInstances #-}
->>>>>>> 3413eaa3
+{-# LANGUAGE UndecidableSuperClasses #-}
 module Data.Dependent.Sum where
 
 import Control.Applicative
 
-<<<<<<< HEAD
 import Data.Constraint.Extras
 import Data.Type.Equality ((:~:) (..))
-import Data.Typeable (Typeable)
 
-=======
->>>>>>> 3413eaa3
 import Data.GADT.Show
 import Data.GADT.Compare
 
@@ -69,46 +57,7 @@
 (==>) :: Applicative f => tag a -> a -> DSum tag f
 k ==> v = k :=> pure v
 
-<<<<<<< HEAD
 instance forall tag f. (GShow tag, Has' Show tag f) => Show (DSum tag f) where
-=======
--- |In order to make a 'Show' instance for @DSum tag f@, @tag@ must be able
--- to show itself as well as any value of the tagged type.  'GShow' together
--- with this class provides the interface by which it can do so.
---
--- @ShowTag tag f => t@ is conceptually equivalent to something like this
--- imaginary syntax:  @(forall a. Inhabited (tag a) => Show (f a)) => t@,
--- where 'Inhabited' is an imaginary predicate that characterizes 
--- non-empty types, and 'f' and 'a' do not occur free in 't'.
---
--- The @Tag@ example type introduced in the 'DSum' section could be given the
--- following instances, among others:
--- 
--- > instance GShow Tag where
--- >     gshowsPrec _p AString = showString "AString"
--- >     gshowsPrec _p AnInt   = showString "AnInt"
--- > instance ShowTag Tag [] where
--- >     showTaggedPrec AString = showsPrec
--- >     showTaggedPrec AnInt   = showsPrec
--- 
-class GShow tag => ShowTag tag f where
-    -- |Given a value of type @tag a@, return the 'showsPrec' function for 
-    -- the type @f a@.
-    showTaggedPrec :: tag a -> Int -> f a -> ShowS
-
-instance Show (f a) => ShowTag ((:~:) a) f where
-    showTaggedPrec Refl = showsPrec
-
--- This instance is questionable.  It works, but is pretty useless.
-instance Show (f a) => ShowTag (GOrdering a) f where
-    showTaggedPrec GEQ = showsPrec
-    showTaggedPrec _   = \p _ -> showParen (p > 10)
-        ( showString "error "
-        . shows "type information lost into the mists of oblivion"
-        )
-
-instance ShowTag tag f => Show (DSum tag f) where
->>>>>>> 3413eaa3
     showsPrec p (tag :=> value) = showParen (p >= 10)
         ( gshowsPrec 0 tag
         . showString " :=> "
