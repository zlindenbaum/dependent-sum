name:                   dependent-sum
version:                0.5
stability:              provisional

cabal-version:          >= 1.6
build-type:             Simple

author:                 James Cook <mokus@deepbondi.net>
maintainer:             James Cook <mokus@deepbondi.net>
license:                PublicDomain
homepage:               https://github.com/mokus0/dependent-sum

category:               Data, Dependent Types
synopsis:               Dependent sum type
description:            A dependent sum is a generalization of a
                        particular way of thinking about the @Either@
                        type.  @Either a b@ can be thought of as a
                        2-tuple @(tag, value)@, where the value of the
                        tag determines the type of the value.  In
                        particular, either @tag = Left@ and @value :: a@
                        or @tag = Right@ and @value :: b@.
                        .
                        This package allows you to define your own
                        dependent sum types by using your own \"tag\"
                        types.

tested-with:            GHC == 8.0.2,
                        GHC == 8.2.2,
                        GHC == 8.4.4,
                        GHC == 8.6.3

extra-source-files:     examples/*.hs

source-repository head
  type:     git
  location: git://github.com/mokus0/dependent-sum.git

Library
  hs-source-dirs:       src
  exposed-modules:      Data.Dependent.Sum
                        Data.GADT.Compare
                        Data.GADT.Show
                        Data.Some
  
<<<<<<< HEAD
  build-depends:        base >= 3 && <5
                      , universe >= 1 && < 2
=======
  if impl(ghc < 7.8)
    other-modules:      Data.Dependent.Sum.Typeable
  
  build-depends:        base >= 3 && <5

  if impl(ghc >= 7.2)
    ghc-options:        -trust base
>>>>>>> a6a0c536
<|MERGE_RESOLUTION|>--- conflicted
+++ resolved
@@ -42,15 +42,4 @@
                         Data.GADT.Show
                         Data.Some
   
-<<<<<<< HEAD
-  build-depends:        base >= 3 && <5
-                      , universe >= 1 && < 2
-=======
-  if impl(ghc < 7.8)
-    other-modules:      Data.Dependent.Sum.Typeable
-  
-  build-depends:        base >= 3 && <5
-
-  if impl(ghc >= 7.2)
-    ghc-options:        -trust base
->>>>>>> a6a0c536
+  build-depends:        base >= 3 && <5