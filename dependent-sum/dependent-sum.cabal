--- conflicted
+++ resolved
@@ -42,13 +42,8 @@
                         Data.GADT.Compare
                         Data.GADT.Show
                         Data.Some
-<<<<<<< HEAD
-  
-  build-depends:        base >= 3 && <5
-                      , constraints-extras >= 0.2.3.0 && < 0.3
-=======
   other-extensions:     PatternSynonyms
   build-depends:        base >= 4.9 && <5
+                      , constraints-extras >= 0.2.3.0 && < 0.3
   if impl(ghc >= 7.2)
-    ghc-options:        -trust base
->>>>>>> 3413eaa3
+    ghc-options:        -trust base