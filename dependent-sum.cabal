name:                   dependent-sum
version:                0.5
stability:              provisional

cabal-version:          >= 1.6
build-type:             Simple

author:                 James Cook <mokus@deepbondi.net>
maintainer:             James Cook <mokus@deepbondi.net>
license:                PublicDomain
homepage:               https://github.com/mokus0/dependent-sum

category:               Data, Dependent Types
synopsis:               Dependent sum type
description:            A dependent sum is a generalization of a
                        particular way of thinking about the @Either@
                        type.  @Either a b@ can be thought of as a
                        2-tuple @(tag, value)@, where the value of the
                        tag determines the type of the value.  In
                        particular, either @tag = Left@ and @value :: a@
                        or @tag = Right@ and @value :: b@.
                        .
                        This package allows you to define your own
                        dependent sum types by using your own \"tag\"
                        types.

tested-with:            GHC == 8.0.2,
                        GHC == 8.2.2,
                        GHC == 8.4.4,
                        GHC == 8.6.4

extra-source-files:     examples/*.hs
                        ChangeLog.md

source-repository head
  type:     git
  location: git://github.com/mokus0/dependent-sum.git

Library
  hs-source-dirs:       src
  exposed-modules:      Data.Dependent.Sum
                        Data.GADT.Compare
                        Data.GADT.Show
                        Data.Some
<<<<<<< HEAD
  
  if impl(ghc < 7.8)
    other-modules:      Data.Dependent.Sum.Typeable
  
  build-depends:        base >= 3 && <5,
                        universe >= 1 && < 2
=======
  other-extensions:     PatternSynonyms
  build-depends:        base >= 4.9 && <5
>>>>>>> c2cb9f2e
  if impl(ghc >= 7.2)
    ghc-options:        -trust base<|MERGE_RESOLUTION|>--- conflicted
+++ resolved
@@ -42,16 +42,7 @@
                         Data.GADT.Compare
                         Data.GADT.Show
                         Data.Some
-<<<<<<< HEAD
-  
-  if impl(ghc < 7.8)
-    other-modules:      Data.Dependent.Sum.Typeable
-  
-  build-depends:        base >= 3 && <5,
-                        universe >= 1 && < 2
-=======
   other-extensions:     PatternSynonyms
   build-depends:        base >= 4.9 && <5
->>>>>>> c2cb9f2e
   if impl(ghc >= 7.2)
     ghc-options:        -trust base