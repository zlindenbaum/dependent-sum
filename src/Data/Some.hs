--- conflicted
+++ resolved
@@ -1,15 +1,6 @@
-<<<<<<< HEAD
-{-# LANGUAGE GADTs #-}
-{-# LANGUAGE RankNTypes #-}
-{-# LANGUAGE FlexibleInstances #-}
-{-# LANGUAGE FlexibleContexts #-}
-{-# LANGUAGE CPP #-}
-#if defined(__GLASGOW_HASKELL__) && __GLASGOW_HASKELL__ >= 708
-=======
 {-# LANGUAGE CPP #-}
 {-# LANGUAGE GADTs #-}
 {-# LANGUAGE PatternSynonyms #-}
->>>>>>> c2cb9f2e
 {-# LANGUAGE PolyKinds #-}
 {-# LANGUAGE RankNTypes #-}
 {-# LANGUAGE Trustworthy #-}
@@ -19,16 +10,11 @@
 
 import Data.GADT.Show
 import Data.GADT.Compare
-<<<<<<< HEAD
-import Data.Maybe
-import Data.Functor.Sum
-=======
 import GHC.Exts (Any)
 import Unsafe.Coerce (unsafeCoerce)
 
 -- $setup
 -- >>> :set -XKindSignatures -XGADTs
->>>>>>> c2cb9f2e
 
 -- | Existential. This is type is useful to hide GADTs' parameters.
 --
@@ -106,14 +92,7 @@
     Some x == Some y = defaultEq x y
 
 instance GCompare tag => Ord (Some tag) where
-<<<<<<< HEAD
-    compare (This x) (This y) = defaultCompare x y
-
-mapSome :: (forall t. f t -> g t) -> Some f -> Some g
-mapSome f (This x) = This (f x)
-=======
     compare (Some x) (Some y) = defaultCompare x y
 
 mapSome :: (forall t. f t -> g t) -> Some f -> Some g
-mapSome f (UnsafeSome x) = UnsafeSome (f x)
->>>>>>> c2cb9f2e
+mapSome f (UnsafeSome x) = UnsafeSome (f x)