--- conflicted
+++ resolved
@@ -1,13 +1,10 @@
 {-# LANGUAGE ExistentialQuantification, GADTs #-}
 {-# LANGUAGE DeriveDataTypeable #-}
 {-# LANGUAGE ImpredicativeTypes #-}
-<<<<<<< HEAD
-=======
 {-# LANGUAGE FlexibleContexts #-}
 {-# LANGUAGE FlexibleInstances #-}
 {-# LANGUAGE UndecidableInstances #-}
 {-# LANGUAGE MultiParamTypeClasses #-}
->>>>>>> aa3f1db5
 {-# LANGUAGE TypeOperators #-}
 {-# LANGUAGE TypeSynonymInstances #-}
 {-# LANGUAGE CPP #-}
@@ -16,11 +13,8 @@
 #endif
 module Data.Dependent.Sum where
 
-<<<<<<< HEAD
-=======
 import Control.Applicative
 
->>>>>>> aa3f1db5
 #if MIN_VERSION_base(4,7,0)
 import Data.Typeable (Typeable)
 #else
@@ -59,13 +53,6 @@
 -- would be expected (@Rec :=> (AnInt :=> (3 + 4))@) and has type @DSum Tag@.
 -- Its precedence is just above that of '$', so @foo bar $ AString :=> "eep"@
 -- is equivalent to @foo bar (AString :=> "eep")@.
-<<<<<<< HEAD
-data DSum tag = forall a. !(tag a) :=> a
-#if MIN_VERSION_base(4,7,0)
-    deriving Typeable
-#endif
-infixr 1 :=>
-=======
 data DSum tag f = forall a. !(tag a) :=> f a
 #if MIN_VERSION_base(4,7,0)
     deriving Typeable
@@ -74,7 +61,6 @@
 
 (==>) :: Applicative f => tag a -> a -> DSum tag f
 k ==> v = k :=> pure v
->>>>>>> aa3f1db5
 
 -- |In order to make a 'Show' instance for @DSum tag@, @tag@ must be able
 -- to show itself as well as any value of the tagged type.  'GShow' together
