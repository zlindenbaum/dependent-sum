--- conflicted
+++ resolved
@@ -1,8 +1,3 @@
-<<<<<<< HEAD
-{-# LANGUAGE RankNTypes #-}
-{-# LANGUAGE LambdaCase #-}
-=======
->>>>>>> c2cb9f2e
 {-# LANGUAGE CPP #-}
 {-# LANGUAGE GADTs #-}
 {-# LANGUAGE PolyKinds #-}
@@ -12,14 +7,9 @@
 {-# LANGUAGE ScopedTypeVariables #-}
 module Data.GADT.Show where
 
-<<<<<<< HEAD
-import Data.Functor.Sum
-import Data.Functor.Product
-=======
 import Data.Functor.Sum (Sum (..))
 import Data.Functor.Product (Product (..))
 import Data.Type.Equality ((:~:) (..))
->>>>>>> c2cb9f2e
 
 #if MIN_VERSION_base(4,10,0)
 import qualified Type.Reflection as TR
@@ -90,27 +80,6 @@
         hd (x:_) = x
         hd _ = error "gread: no parse"
 
-<<<<<<< HEAD
-instance (GShow a, GShow b) => GShow (Sum a b) where
-  gshowsPrec d = \case
-    InL x -> showParen (d > 10) (showString "InL " . gshowsPrec 11 x)
-    InR x -> showParen (d > 10) (showString "InR " . gshowsPrec 11 x)
-
-instance (GRead a, GRead b) => GRead (Sum a b) where
-  greadsPrec d s = concat
-    [ readParen (d > 10)
-        (\s1 -> [ (GReadResult $ \k -> getGReadResult r (k . InL), t)
-                | ("InL", s2) <- lex s1
-                , (r, t) <- greadsPrec 11 s2 ]) s
-    , readParen (d > 10)
-        (\s1 -> [ (GReadResult $ \k -> getGReadResult r (k . InR), t)
-                | ("InR", s2) <- lex s1
-                , (r, t) <- greadsPrec 11 s2 ]) s
-    ]
-
-instance (GShow a, GShow b) => GShow (Product a b) where
-  gshowsPrec d (Pair x y) = showParen (d > 10) (showString "Pair " . gshowsPrec 11 x . gshowsPrec 11 y)
-=======
 -- |
 --
 -- >>> greadMaybe "InL Refl" mkSome :: Maybe (Some (Sum ((:~:) Int) ((:~:) Bool)))
@@ -140,5 +109,4 @@
             (\s1 -> [ (GReadResult $ \k -> getGReadResult r (k . InR), t)
                     | ("InR", s2) <- lex s1
                     , (r, t) <- greadsPrec 11 s2 ]) s
-        ]
->>>>>>> c2cb9f2e
+        ]